--- conflicted
+++ resolved
@@ -1,6 +1,3 @@
-This project has been moved to
-
-<<<<<<< HEAD
 <!-- README.md is generated from README.Rmd. Please edit that file -->
 
 <img src="man/figures/logo_r.png" width="300" style="display: block; margin: auto;" />
@@ -232,7 +229,4 @@
 
 This is free software: you can redistribute it and/or modify it under
 the terms of the GNU Lesser General Public License (LGPL version 3) as
-published by the Free Software Foundation.
-=======
-https://github.com/Sydney-Informatics-Hub/dataharvester
->>>>>>> e554ae0d
+published by the Free Software Foundation.